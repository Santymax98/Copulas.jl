module Copulas

    import Base
    import Random
    import InteractiveUtils
    import SpecialFunctions
    import Roots
    import Distributions
    import StatsBase
    import TaylorSeries
    import ForwardDiff
    import Cubature
    import MvNormalCDF
    import WilliamsonTransforms
    import Combinatorics
    import LogExpFunctions
    import QuadGK

    # Standard copulas and stuff. 
    include("utils.jl")
    include("Copula.jl")
    include("SklarDist.jl")
    export pseudos, 
           EmpiricalCopula, 
           SklarDist

    # Others. 
    include("MiscellaneousCopulas/SurvivalCopula.jl")
    include("MiscellaneousCopulas/PlackettCopula.jl")
    include("MiscellaneousCopulas/EmpiricalCopula.jl")
    include("MiscellaneousCopulas/FGMCopula.jl")
<<<<<<< HEAD
    include("MiscellaneousCopulas/RafteryCopula.jl")
    export MCopula,
           WCopula,
           SurvivalCopula,
=======
    export SurvivalCopula,
>>>>>>> dc47f47d
           PlackettCopula,
           EmpiricalCopula,
           FGMCopula,
           RafteryCopula

    # Elliptical copulas
    include("EllipticalCopula.jl")
    include("EllipticalCopulas/GaussianCopula.jl")
    include("EllipticalCopulas/TCopula.jl")
    export GaussianCopula, 
           TCopula

    # These three distributions might be merged in Distrbutions.jl one day. 
    include("UnivariateDistribution/Sibuya.jl")
    include("UnivariateDistribution/Logarithmic.jl")
    include("UnivariateDistribution/AlphaStable.jl")
    include("UnivariateDistribution/ClaytonWilliamsonDistribution.jl")
    include("UnivariateDistribution/WilliamsonFromFrailty.jl")

    # Archimedean generators
    include("Generator.jl")

    include("Generator/WilliamsonGenerator.jl")
    export WilliamsonGenerator, i𝒲

    include("Generator/ZeroVariateGenerator/IndependentGenerator.jl")
    include("Generator/ZeroVariateGenerator/MGenerator.jl")
    include("Generator/ZeroVariateGenerator/WGenerator.jl")
    include("Generator/UnivariateGenerator/AMHGenerator.jl")
    include("Generator/UnivariateGenerator/ClaytonGenerator.jl")
    include("Generator/UnivariateGenerator/FrankGenerator.jl")
    include("Generator/UnivariateGenerator/GumbelBarnettGenerator.jl")
    include("Generator/UnivariateGenerator/GumbelGenerator.jl")
    include("Generator/UnivariateGenerator/InvGaussianGenerator.jl")
    include("Generator/UnivariateGenerator/JoeGenerator.jl")
    
    # Archimedean copulas
    include("ArchimedeanCopula.jl")
    export ArchimedeanCopula,
           IndependentCopula, 
           ClaytonCopula,
           JoeCopula,
           GumbelCopula,
           FrankCopula,
           AMHCopula,
           GumbelBarnettCopula,
           InvGaussianCopula,
           MCopula,
           WCopula

end<|MERGE_RESOLUTION|>--- conflicted
+++ resolved
@@ -29,14 +29,10 @@
     include("MiscellaneousCopulas/PlackettCopula.jl")
     include("MiscellaneousCopulas/EmpiricalCopula.jl")
     include("MiscellaneousCopulas/FGMCopula.jl")
-<<<<<<< HEAD
     include("MiscellaneousCopulas/RafteryCopula.jl")
     export MCopula,
            WCopula,
            SurvivalCopula,
-=======
-    export SurvivalCopula,
->>>>>>> dc47f47d
            PlackettCopula,
            EmpiricalCopula,
            FGMCopula,
