--- conflicted
+++ resolved
@@ -6,11 +6,7 @@
     import Roots
     using Distributions
     using StatsBase
-<<<<<<< HEAD
-    using ForwardDiff: derivative
-=======
     using TaylorSeries
->>>>>>> b33f2203
 
     # Standard copulas and stuff. 
     include("utils.jl")
