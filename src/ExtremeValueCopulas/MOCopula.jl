--- conflicted
+++ resolved
@@ -41,18 +41,9 @@
     end
 end
 
-<<<<<<< HEAD
-function A(C::MOCopula, t::Real)
-    λ1, λ2, λ12 = C.λ1, C.λ2, C.λ12
-    
-    a = max(t + (1-t) * (λ2)/(λ2 + λ12), (t-1) + t * (λ1)/(λ1 + λ12))
-    
-    return a
-=======
 function 𝘈(C::MOCopula, t::Real)
     λ1, λ2, λ12 = C.λ1, C.λ2, C.λ12
     return max(t + (1-t) * (λ2)/(λ2 + λ12), (t-1) + t * (λ1)/(λ1 + λ12))
->>>>>>> 7dccc0f8
 end
 
 function Distributions._rand!(rng::Distributions.AbstractRNG, C::MOCopula, u::AbstractVector{T}) where {T<:Real}
