--- conflicted
+++ resolved
@@ -1,170 +1,73 @@
-#Using the convention that generator satisfies ϕ(0) = 1 (this is opposite to e.g. https://en.wikipedia.org/wiki/Copula_(probability_theory))
-
-
-# We should follow closely
-# https://www.uni-ulm.de/fileadmin/website_uni_ulm/mawi.inst.zawa/forschung/preprintmariushofert.pdf
-# for the implementation of sampling methods. 
-
-
-
-abstract type ArchimedeanCopula{d} <: Copula{d} end
-function Distributions.cdf(C::CT,u::Vector) where {CT<:ArchimedeanCopula} 
-    @assert length(C) == length(u) 
-    sum_ϕ⁻¹u = 0.0
-    for us in u
-        sum_ϕ⁻¹u += ϕ⁻¹(C,us)
-    end
-    return ϕ(C,sum_ϕ⁻¹u)
-end
-<<<<<<< HEAD
-function Distributions.pdf(C::CT,u::Vector) where {CT<:ArchimedeanCopula} 
-    d = length(C)
-    @assert d == length(u) 
-    sum_ϕ⁻¹u = 0.0
-    prod_ϕ⁽¹⁾ϕ⁻¹u = 1.0
-    for us in u
-        ϕ⁻¹u = ϕ⁻¹(C,us)
-        sum_ϕ⁻¹u += ϕ⁻¹u
-        prod_ϕ⁽¹⁾ϕ⁻¹u *= ϕ⁽¹⁾(C,ϕ⁻¹u)
-    end
-
-    numer = if d == 2
-        ϕ⁽²⁾(C, sum_ϕ⁻¹u)
-    elseif d == 3
-        ϕ⁽³⁾(C, sum_ϕ⁻¹u)
-    elseif d == 4
-        ϕ⁽⁴⁾(C, sum_ϕ⁻¹u)
-    elseif d == 5
-        ϕ⁽⁵⁾(C, sum_ϕ⁻¹u)
-    elseif d == 6
-        ϕ⁽⁶⁾(C, sum_ϕ⁻¹u)
-    elseif d == 7
-        ϕ⁽⁷⁾(C, sum_ϕ⁻¹u)
-    elseif d == 8
-        ϕ⁽⁸⁾(C, sum_ϕ⁻¹u)
-    elseif d == 9
-        ϕ⁽⁹⁾(C, sum_ϕ⁻¹u)
-    end
-
-    return  numer/prod_ϕ⁽¹⁾ϕ⁻¹u
-end
-function Distributions.logpdf(C::CT, u::Vector) where CT<:ArchimedeanCopula
-    d = length(C)
-    @assert d == length(u) "Dimension mismatch"
-=======
-function ϕ⁽ᵈ⁾(C::ArchimedeanCopula{d},t) where d
-    X = Taylor1(eltype(t),d)
-    taylor_expansion = ϕ(C,t+X)
-    coef = getcoeff(taylor_expansion,d) # gets the dth coef. 
-    der = coef * factorial(d) # gets the dth derivative of $\phi$ taken in t. 
-    return der
-end
-function Distributions._logpdf(C::CT, u) where {CT<:ArchimedeanCopula}
-    d = length(C)
-    # @assert d == length(u) "Dimension mismatch"
->>>>>>> b33f2203
-    sum_ϕ⁻¹u = 0.0
-    sum_logϕ⁽¹⁾ϕ⁻¹u = 0.0
-    for us in u
-        ϕ⁻¹u = ϕ⁻¹(C,us)
-        sum_ϕ⁻¹u += ϕ⁻¹u
-        sum_logϕ⁽¹⁾ϕ⁻¹u += log(-ϕ⁽¹⁾(C,ϕ⁻¹u)) #log of negative here because ϕ⁽¹⁾ is necessarily negative
-    end
-    
-<<<<<<< HEAD
-    numer = if d == 2
-        ϕ⁽²⁾(C, sum_ϕ⁻¹u)
-    elseif d == 3
-        ϕ⁽³⁾(C, sum_ϕ⁻¹u)
-    elseif d == 4
-        ϕ⁽⁴⁾(C, sum_ϕ⁻¹u)
-    elseif d == 5
-        ϕ⁽⁵⁾(C, sum_ϕ⁻¹u)
-    elseif d == 6
-        ϕ⁽⁶⁾(C, sum_ϕ⁻¹u)
-    elseif d == 7
-        ϕ⁽⁷⁾(C, sum_ϕ⁻¹u)
-    elseif d == 8
-        ϕ⁽⁸⁾(C, sum_ϕ⁻¹u)
-    elseif d == 9
-        ϕ⁽⁹⁾(C, sum_ϕ⁻¹u)
-    end
-
-    dimension_sign = iseven(d) ? 1.0 : -1.0 #need this for log since (-1.0)ᵈ ϕ⁽ᵈ⁾ ≥ 0.0
-
-    return log(dimension_sign*numer) - sum_logϕ⁽¹⁾ϕ⁻¹u
-end
-
-function Distributions.cdf(C::CT,u::Matrix) where {CT<:ArchimedeanCopula} 
-    @assert length(C) == size(u,1)
-    return [cdf(C,u[:,i]) for i in 1:size(u,2)]
-end
-
-function Distributions.pdf(C::CT,u::Matrix) where {CT<:ArchimedeanCopula} 
-    @assert length(C) == size(u,1)
-    return [pdf(C,u[:,i]) for i in 1:size(u,2)]
-end
-
-function Distributions.logpdf(C::CT,u::Matrix) where {CT<:ArchimedeanCopula} 
-    @assert length(C) == size(u,1)
-    return [logpdf(C,u[:,i]) for i in 1:size(u,2)]
-=======
-    numer = ϕ⁽ᵈ⁾(C, sum_ϕ⁻¹u)
-    dimension_sign = iseven(d) ? 1.0 : -1.0 #need this for log since (-1.0)ᵈ ϕ⁽ᵈ⁾ ≥ 0.0
-    return log(dimension_sign*numer) - sum_logϕ⁽¹⁾ϕ⁻¹u
->>>>>>> b33f2203
-end
-
-ϕ(C::ArchimedeanCopula{d},x) where d = @error "Archimedean interface not implemented for $(typeof(C)) yet."
-ϕ⁻¹(C::ArchimedeanCopula{d},x) where d = @error "Archimedean interface not implemented for $(typeof(C)) yet."
-radial_dist(C::ArchimedeanCopula{d}) where d = @error "Archimedean interface not implemented for $(typeof(C)) yet."
-τ(C::ArchimedeanCopula{d}) where d  = @error "Archimedean interface not implemented for $(typeof(C)) yet."
-τ⁻¹(::ArchimedeanCopula{d},τ) where d = @error "Archimedean interface not implemented for $(typeof(C)) yet."
-# radial_dist(C::ArchimedeanCopula) = laplace_transform(t -> ϕ(C,t))
-
-function Distributions._rand!(rng::Distributions.AbstractRNG, C::CT, x::AbstractVector{T}) where {T<:Real, CT<:ArchimedeanCopula}
-    r = rand(rng,radial_dist(C))
-    Random.rand!(rng,x)
-    for i in 1:length(C)
-        x[i] = ϕ(C,-log(x[i])/r)
-    end
-    return x
-end
-function Base.rand(rng::Distributions.AbstractRNG,C::CT) where CT<: ArchimedeanCopula
-    x = rand(rng,length(C))
-    r = rand(rng,radial_dist(C))
-    for i in 1:length(C)
-        x[i] = ϕ(C,-log(x[i])/r)
-    end
-    return x
-end
-function Distributions.fit(::Type{CT},u) where {CT <: ArchimedeanCopula}
-    # @info "Archimedean fits are by default through inverse kendall tau."
-    d = size(u,1)
-    τ = StatsBase.corkendall(u')
-    # Then the off-diagonal elements of the matrix should be averaged: 
-    avgτ = (sum(τ) .- d) / (d^2-d)
-    θ = τ⁻¹(CT,avgτ)
-    return CT(d,θ)
-<<<<<<< HEAD
-end
-
-# We should follow closely
-# https://www.uni-ulm.de/fileadmin/website_uni_ulm/mawi.inst.zawa/forschung/preprintmariushofert.pdf
-# for the implementation of sampling methods. 
-
-# using ForwardDiff.derivative for derivatives of the generator
-# maybe a smarter way to do this for general order derivative instead of stopping at 9
-ϕ⁽¹⁾(C::CT, t::Real) where {CT<:ArchimedeanCopula} = derivative(x -> ϕ(C,x), t)
-ϕ⁽²⁾(C::CT, t::Real) where {CT<:ArchimedeanCopula} = derivative(x -> ϕ⁽¹⁾(C,x), t)
-ϕ⁽³⁾(C::CT, t::Real) where {CT<:ArchimedeanCopula} = derivative(x -> ϕ⁽²⁾(C,x), t)
-ϕ⁽⁴⁾(C::CT, t::Real) where {CT<:ArchimedeanCopula} = derivative(x -> ϕ⁽³⁾(C,x), t)
-ϕ⁽⁵⁾(C::CT, t::Real) where {CT<:ArchimedeanCopula} = derivative(x -> ϕ⁽⁴⁾(C,x), t)
-ϕ⁽⁶⁾(C::CT, t::Real) where {CT<:ArchimedeanCopula} = derivative(x -> ϕ⁽⁵⁾(C,x), t)
-ϕ⁽⁷⁾(C::CT, t::Real) where {CT<:ArchimedeanCopula} = derivative(x -> ϕ⁽⁶⁾(C,x), t)
-ϕ⁽⁸⁾(C::CT, t::Real) where {CT<:ArchimedeanCopula} = derivative(x -> ϕ⁽⁷⁾(C,x), t)
-ϕ⁽⁹⁾(C::CT, t::Real) where {CT<:ArchimedeanCopula} = derivative(x -> ϕ⁽⁸⁾(C,x), t)
-=======
-end
-
->>>>>>> b33f2203
+#Using the convention that generator satisfies ϕ(0) = 1 (this is opposite to e.g. https://en.wikipedia.org/wiki/Copula_(probability_theory))
+
+
+# We should follow closely
+# https://www.uni-ulm.de/fileadmin/website_uni_ulm/mawi.inst.zawa/forschung/preprintmariushofert.pdf
+# for the implementation of sampling methods. 
+
+
+
+abstract type ArchimedeanCopula{d} <: Copula{d} end
+function Distributions.cdf(C::CT,u) where {CT<:ArchimedeanCopula} 
+    @assert length(C) == length(u) 
+    sum_ϕ⁻¹u = 0.0
+    for us in u
+        sum_ϕ⁻¹u += ϕ⁻¹(C,us)
+    end
+    return ϕ(C,sum_ϕ⁻¹u)
+end
+function ϕ⁽ᵈ⁾(C::ArchimedeanCopula{d},t) where d
+    X = Taylor1(eltype(t),d)
+    taylor_expansion = ϕ(C,t+X)
+    coef = getcoeff(taylor_expansion,d) # gets the dth coef. 
+    der = coef * factorial(d) # gets the dth derivative of $\phi$ taken in t. 
+    return der
+end
+function Distributions._logpdf(C::CT, u) where {CT<:ArchimedeanCopula}
+    d = length(C)
+    # @assert d == length(u) "Dimension mismatch"
+    sum_ϕ⁻¹u = 0.0
+    sum_logϕ⁽¹⁾ϕ⁻¹u = 0.0
+    for us in u
+        ϕ⁻¹u = ϕ⁻¹(C,us)
+        sum_ϕ⁻¹u += ϕ⁻¹u
+        sum_logϕ⁽¹⁾ϕ⁻¹u += log(-ϕ⁽¹⁾(C,ϕ⁻¹u)) #log of negative here because ϕ⁽¹⁾ is necessarily negative
+    end
+    
+    numer = ϕ⁽ᵈ⁾(C, sum_ϕ⁻¹u)
+    dimension_sign = iseven(d) ? 1.0 : -1.0 #need this for log since (-1.0)ᵈ ϕ⁽ᵈ⁾ ≥ 0.0
+    return log(dimension_sign*numer) - sum_logϕ⁽¹⁾ϕ⁻¹u
+end
+
+ϕ(C::ArchimedeanCopula{d},x) where d = @error "Archimedean interface not implemented for $(typeof(C)) yet."
+ϕ⁻¹(C::ArchimedeanCopula{d},x) where d = @error "Archimedean interface not implemented for $(typeof(C)) yet."
+radial_dist(C::ArchimedeanCopula{d}) where d = @error "Archimedean interface not implemented for $(typeof(C)) yet."
+τ(C::ArchimedeanCopula{d}) where d  = @error "Archimedean interface not implemented for $(typeof(C)) yet."
+τ⁻¹(::ArchimedeanCopula{d},τ) where d = @error "Archimedean interface not implemented for $(typeof(C)) yet."
+# radial_dist(C::ArchimedeanCopula) = laplace_transform(t -> ϕ(C,t))
+
+function Distributions._rand!(rng::Distributions.AbstractRNG, C::CT, x::AbstractVector{T}) where {T<:Real, CT<:ArchimedeanCopula}
+    r = rand(rng,radial_dist(C))
+    Random.rand!(rng,x)
+    for i in 1:length(C)
+        x[i] = ϕ(C,-log(x[i])/r)
+    end
+    return x
+end
+function Base.rand(rng::Distributions.AbstractRNG,C::CT) where CT<: ArchimedeanCopula
+    x = rand(rng,length(C))
+    r = rand(rng,radial_dist(C))
+    for i in 1:length(C)
+        x[i] = ϕ(C,-log(x[i])/r)
+    end
+    return x
+end
+function Distributions.fit(::Type{CT},u) where {CT <: ArchimedeanCopula}
+    # @info "Archimedean fits are by default through inverse kendall tau."
+    d = size(u,1)
+    τ = StatsBase.corkendall(u')
+    # Then the off-diagonal elements of the matrix should be averaged: 
+    avgτ = (sum(τ) .- d) / (d^2-d)
+    θ = τ⁻¹(CT,avgτ)
+    return CT(d,θ)
+end