--- conflicted
+++ resolved
@@ -1,293 +1,277 @@
-###############################################################################
-#####  Main Copula interface. 
-#####  User-facing function: 
-#####       1) Distributions.jl's API: cdf, pdf, logpdf, loglikelyhood, etc..
-#####       2) ρ, τ, β, γ, ι, λₗ and λᵤ: repectively the spearman rho, kendall tau,  blomqvist's beta, 
-#####          gini's gamma,entropy eta, and lower and upper tail dependencies. 
-#####       3) measure(C, us, vs) that get the measure associated with the copula.  
-#####       3) pseudo(data) construct pseudo-data from a given dataset.  
-#####
-#####  When implementing a new copula, you have to overwrite `Copulas._cdf()`
-#####  and you may overwrite ρ, τ, β, γ, ι, λₗ, λᵤ, measure for performances. 
-###############################################################################
-abstract type Copula{d} <: Distributions.ContinuousMultivariateDistribution end
-Base.broadcastable(C::Copula) = Ref(C)
-Base.length(::Copula{d}) where d = d
-function Distributions.cdf(C::Copula{d},u::VT) where {d,VT<:AbstractVector}
-    length(u) != d && throw(ArgumentError("Dimension mismatch between copula and input vector"))
-    if any(iszero,u)
-        return zero(u[1])
-    elseif all(isone,u)
-        return one(u[1])
-    end
-    return _cdf(C,u)
-end
-function Distributions.cdf(C::Copula{d},A::AbstractMatrix) where d
-    size(A,1) != d && throw(ArgumentError("Dimension mismatch between copula and input vector"))
-    return [Distributions.cdf(C,u) for u in eachcol(A)]
-end
-function _cdf(C::CT,u) where {CT<:Copula}
-    f(x) = Distributions.pdf(C,x)
-    z = zeros(eltype(u),length(C))
-    return HCubature.hcubature(f,z,u,rtol=sqrt(eps()))[1]
-end
-
-# Multivariate dependence metrics 
-function ρ(C::Copula{d}) where d
-    F(x) = Distributions.cdf(C,x)
-    z = zeros(d)
-    i = ones(d)
-    r = HCubature.hcubature(F, z, i, rtol=sqrt(eps()))[1]
-    return (2^d * (d+1) * r - d - 1)/(2^d - d - 1) # Ok for multivariate. 
-end
-function τ(C::Copula{d}) where d
-    F(x) = Distributions.cdf(C,x)
-    r = Distributions.expectation(F, C; nsamples=10^4)
-    return (2^d / (2^(d-1) - 1)) * r - 1 / (2^(d-1) - 1)
-end
-function β(C::Copula{d}) where {d}
-    d == 2 && return 4*Distributions.cdf(C, [0.5, 0.5]) - 1
-    u     = fill(0.5, d)
-    C0    = Distributions.cdf(C, u)
-    Cbar0 = Distributions.cdf(SurvivalCopula(C, Tuple(1:d)), u)
-    return (2.0^(d-1) * C0 + Cbar0 - 1) / (2^(d-1) - 1)
-end
-function γ(C::Copula{d}) where {d}
-    _integrand(u) = (1 + minimum(u) - maximum(u) + max(abs(sum(u) - d/2) - (d - 2)/2, 0.0)) / 2
-    I = Distributions.expectation(_integrand, C; nsamples=10^4)
-    a = 1/(d+1) + 1/factorial(d+1)   # independence
-    b = (2 + 4.0^(1-d)) / 3          # comonotonicity
-    return (I - a) / (b - a)
-end
-function ι(C::Copula{d}) where {d}
-    return Distributions.expectation(u -> -Distributions.logpdf(C, u), C; nsamples=10^4)
-end
-function λₗ(C::Copula{d}; ε::Float64 = 1e-10) where {d} 
-    g(e) = Distributions.cdf(C, fill(e, d)) / e
-    return clamp(2*g(ε/2) - g(ε), 0.0, 1.0)
-end
-function λᵤ(C::Copula{d}; ε::Float64 = 1e-10) where {d} 
-    Sc   = SurvivalCopula(C, Tuple(1:d))
-    f(e) = Distributions.cdf(Sc, fill(e, d)) / e
-    return clamp(2*f(ε/2) - f(ε), 0.0, 1.0)
-end
-
-# Multivariate dependence metrics applied to a matrix. 
-function β(U::AbstractMatrix)
-    # Assumes psuedo-data given. β multivariate (Hofert–Mächler–McNeil, ec. (7))
-    d, n = size(U)
-    count = sum(j -> all(U[:, j] .<= 0.5) || all(U[:, j] .> 0.5), 1:n)
-    h_d = 2.0^(d-1) / (2.0^(d-1) - 1.0)
-    return h_d * (count/n - 2.0^(1-d))
-end
-function τ(U::AbstractMatrix)
-    # Sample version of multivariate Kendall's tau for pseudo-data
-    d, n = size(U)
-    comp = 0
-    @inbounds for j in 2:n, i in 1:j-1
-        uᵢ = @view U[:, i]; uⱼ = @view U[:, j]
-        comp += (all(uᵢ .<= uⱼ) || all(uᵢ .>= uⱼ))
-    end
-    pc = comp / (n*(n-1)/2)
-    return (2.0^d * pc - 2.0) / (2.0^d - 2.0)
-end
-function ρ(U::AbstractMatrix)
-    # Sample version of multivariate Spearman's tau for pseudo-data
-    d, n = size(U)
-    R = hcat((StatsBase.tiedrank(U[k, :]) for k in 1:d)...)   # n×d
-    μ = Statistics.mean(prod(R, dims=2)) / (n + 1)^d          # ≈ E[∏ U_i]
-    h = (d + 1) / (2.0^d - (d + 1))
-    return h * (2.0^d * μ - 1.0)
-end
-function γ(U::AbstractMatrix)
-    d, n = size(U)
-    I = zero(eltype(U))
-    for j in 1:n
-        u = U[:,j]
-        I += (1 + minimum(u) - maximum(u) + max(abs(sum(u) - d/2) - (d - 2)/2, 0.0)) / 2
-<<<<<<< HEAD
-    end
-    I /= n
-    a = 1/(d+1) + 1/factorial(d+1)
-    b = (2 + 4.0^(1-d)) / 3
-    return (I - a) / (b - a)
-    I = zero(eltype(U))
-    for j in 1:n
-        u = U[:,j]
-        I += (1 + minimum(u) - maximum(u) + max(abs(sum(u) - d/2) - (d - 2)/2, 0.0)) / 2
-=======
->>>>>>> 62f2f9f6
-    end
-    I /= n
-    a = 1/(d+1) + 1/factorial(d+1)
-    b = (2 + 4.0^(1-d)) / 3
-    return (I - a) / (b - a)
-end
-function _λ(U::AbstractMatrix; t::Symbol=:upper, p::Union{Nothing,Real}=nothing)
-    # Assumes pseudo-data given. Multivariate tail’s lambda (Schmidt, R. & Stadtmüller, U. 2006)
-    p === nothing && (p = 1/sqrt(size(U, 2)))
-<<<<<<< HEAD
-    p === nothing && (p = 1/sqrt(size(U, 2)))
-=======
->>>>>>> 62f2f9f6
-    (0 < p < 1) || throw(ArgumentError("p must be in (0,1)"))
-    in_tail = t=== :upper ? Base.Fix2(>=, 1-p) : Base.Fix2(<=, p)
-    prob = Statistics.mean(all(in_tail, U, dims=1))
-    return clamp(prob/p, 0.0, 1.0)
-end
-λₗ(U::AbstractMatrix; p::Union{Nothing,Real}=nothing) = _λ(U; t=:lower, p=p)
-λᵤ(U::AbstractMatrix; p::Union{Nothing,Real}=nothing) = _λ(U; t=:upper, p=p)
-function ι(U::AbstractMatrix; k::Int=5, p::Real=Inf, leafsize::Int=32)
-    # Assumes pseudo-data given. Multivariate copula entropy (L.F. Kozachenko and N.N. Leonenko., 1987)
-    d, n = size(U)
-    n ≥ k+1 || throw(ArgumentError("n ≥ k+1 is required"))
-    (p ≥ 1 || isinf(p)) || throw(ArgumentError("invalid Minkowski norm: p ∈ [1,∞]"))
-    any(isnan, U) && return NaN
-    X = Array{Float64}(U)
-    lp(u, v, p) = (sum(abs.(u .- v) .^ p))^(1/p)
-    cheb(u, v)  = maximum(abs.(u .- v))
-    function lb_lp(q, lo, hi, p)
-        s = 0.0
-        @inbounds for t in eachindex(q)
-            δ = q[t] < lo[t] ? (lo[t]-q[t]) : (q[t] > hi[t] ? q[t]-hi[t] : 0.0)
-            s += δ^p
-        end
-        return s^(1/p)
-    end
-    function lb_inf(q, lo, hi)
-        m = 0.0
-        @inbounds for t in eachindex(q)
-            δ = q[t] < lo[t] ? (lo[t]-q[t]) : (q[t] > hi[t] ? q[t]-hi[t] : 0.0)
-            m = δ > m ? δ : m
-        end
-        return m
-    end
-    nodes = Vector{Vector{Any}}()
-    function build(idxs::Vector{Int})
-        lo = fill( Inf, d); hi = fill(-Inf, d)
-        @inbounds for j in idxs, r in 1:d
-            v = X[r, j]
-            lo[r] = v < lo[r] ? v : lo[r]
-            hi[r] = v > hi[r] ? v : hi[r]
-        end
-        if length(idxs) ≤ leafsize
-            push!(nodes, Any[copy(idxs), 0, 0.0, 0, 0, lo, hi])  # hoja
-            return length(nodes)
-        end
-        spans = hi .- lo
-        sd = findmax(spans)[2]
-        sv = (lo[sd] + hi[sd]) / 2
-        left = Int[]; right = Int[]
-        @inbounds for j in idxs
-            (X[sd, j] ≤ sv ? push!(left, j) : push!(right, j))
-        end
-        if isempty(left) || isempty(right)
-            ord = sort(idxs; by = j -> X[sd, j]); m = length(ord) ÷ 2
-            left  = ord[1:m]; right = ord[m+1:end]; sv = X[sd, ord[m]]
-        end
-        L = build(left); R = build(right)
-        push!(nodes, Any[Int[], sd, sv, L, R, lo, hi])
-        return length(nodes)
-    end
-    root = build(collect(1:n))
-    function knn!(q::AbstractVector{<:Real}, selfidx::Int, K::Int,
-                  D::Vector{Float64}, I::Vector{Int}, node::Int)
-        nd = nodes[node]
-        idxs, sd, sv, L, R, lo, hi = nd[1], nd[2], nd[3], nd[4], nd[5], nd[6], nd[7]
-        worst = isempty(D) ? Inf : maximum(D)
-        lb = isinf(p) ? lb_inf(q, lo, hi) : lb_lp(q, lo, hi, p)
-        if length(D) == K && lb ≥ worst
-            return
-        end
-        if sd == 0
-            @inbounds for j in idxs
-                j == selfidx && continue
-                xj = @view X[:, j]
-                dj = isinf(p) ? cheb(q, xj) : lp(q, xj, p)
-                dj = ifelse(iszero(dj), eps(Float64), dj)
-                if length(D) < K
-                    push!(D, dj); push!(I, j)
-                elseif dj < worst
-                    t = findmax(D)[2]; D[t] = dj; I[t] = j
-                end
-                worst = length(D) == K ? maximum(D) : Inf
-            end
-            return
-        end
-        near = (q[sd] ≤ sv) ? L : R
-        far  = (q[sd] ≤ sv) ? R : L
-        knn!(q, selfidx, K, D, I, near)
-        worst = length(D) == K ? maximum(D) : Inf
-        if length(D) < K || abs(q[sd] - sv) < worst
-            knn!(q, selfidx, K, D, I, far)
-        end
-    end
-    ρ = Vector{Float64}(undef, n)
-    @inbounds for j in 1:n
-        D = Float64[]; I = Int[]
-        q = @view X[:, j]
-        knn!(q, j, k, D, I, root)
-        ρ[j] = maximum(D)
-    end
-    ρ .= max.(ρ, eps(Float64))
-
-    #KL: H = -ψ(k)+ψ(n)+log c_{d,p} + (d/n)∑log ρ  ; for L∞, we absorb log c_{d,∞}=d log 2
-    H = -SpecialFunctions.digamma(k) + SpecialFunctions.digamma(n)
-    if isinf(p)
-        H += (d / n) * sum(log.(2 .* ρ))
-    else
-        logcd = d*log(2*SpecialFunctions.gamma(1 + 1/p)) - SpecialFunctions.loggamma(1 + d/p)
-        H += logcd + (d / n) * sum(log.(ρ))
-    end
-    return H
-end
-
-# Measure function. 
-function measure(C::Copula{d}, us,vs) where {d}
-
-    # Computes the value of the cdf at each corner of the hypercube [u,v]
-    # To obtain the C-volume of the box.
-    # This assumes u[i] < v[i] for all i
-    # Based on Computing the {{Volume}} of {\emph{n}} -{{Dimensional Copulas}}, Cherubini & Romagnoli 2009
-
-    # We use a gray code according to the proposal at https://discourse.julialang.org/t/looping-through-binary-numbers/90597/6
-
-    T = promote_type(eltype(us), eltype(vs), Float64)
-    u = ntuple(j -> clamp(us[j], 0, 1), d)
-    v = ntuple(j -> clamp(vs[j], 0, 1), d)
-    any(v .≤ u) && return T(0)
-    all(iszero.(u)) && all(isone.(v)) && return T(1)
-
-    eval_pt = collect(u)
-    # Inclusion–exclusion: the sign for the corner at u is (-1)^d
-    # (for d even it's +1, for d odd it's -1). The Gray-code loop below
-    # then applies alternating signs matching (-1)^(d - |ε|) as bits flip.
-    sign = isodd(d) ? -one(T) : one(T)
-    r = sign * Distributions.cdf(C, eval_pt)
-    graycode = 0    # use a gray code to flip one element at a time
-    which = fill(false, d) # false/true to use u/v for each component (so false here)
-    for s = 1:(1<<d)-1
-        graycode′ = s ⊻ (s >> 1)
-        graycomp = trailing_zeros(graycode ⊻ graycode′) + 1
-        graycode = graycode′
-        eval_pt[graycomp] = (which[graycomp] = !which[graycomp]) ? v[graycomp] : u[graycomp]
-        sign *= -1
-        r += sign * Distributions.cdf(C, eval_pt)
-    end
-    return max(r,0)
-end
-function measure(C::Copula{2}, us, vs)
-    T = promote_type(eltype(us), eltype(vs), Float64)
-    u1 = clamp(T(us[1]), 0, 1)
-    u2 = clamp(T(us[2]), 0, 1)
-    v1 = clamp(T(vs[1]), 0, 1)
-    v2 = clamp(T(vs[2]), 0, 1)
-    (v1 <= u1 || v2 <= u2) && return zero(T)
-    u1 == 0 && u2 == 0 && v1 == 1 && v2 == 1 && return one(T)
-    c11 = Distributions.cdf(C, [v1, v2])
-    c10 = Distributions.cdf(C, [v1, u2])
-    c01 = Distributions.cdf(C, [u1, v2])
-    c00 = Distributions.cdf(C, [u1, u2])
-    r = c11 - c10 - c01 + c00
-    return max(r, T(0))
+###############################################################################
+#####  Main Copula interface. 
+#####  User-facing function: 
+#####       1) Distributions.jl's API: cdf, pdf, logpdf, loglikelyhood, etc..
+#####       2) ρ, τ, β, γ, ι, λₗ and λᵤ: repectively the spearman rho, kendall tau,  blomqvist's beta, 
+#####          gini's gamma,entropy eta, and lower and upper tail dependencies. 
+#####       3) measure(C, us, vs) that get the measure associated with the copula.  
+#####       3) pseudo(data) construct pseudo-data from a given dataset.  
+#####
+#####  When implementing a new copula, you have to overwrite `Copulas._cdf()`
+#####  and you may overwrite ρ, τ, β, γ, ι, λₗ, λᵤ, measure for performances. 
+###############################################################################
+abstract type Copula{d} <: Distributions.ContinuousMultivariateDistribution end
+Base.broadcastable(C::Copula) = Ref(C)
+Base.length(::Copula{d}) where d = d
+function Distributions.cdf(C::Copula{d},u::VT) where {d,VT<:AbstractVector}
+    length(u) != d && throw(ArgumentError("Dimension mismatch between copula and input vector"))
+    if any(iszero,u)
+        return zero(u[1])
+    elseif all(isone,u)
+        return one(u[1])
+    end
+    return _cdf(C,u)
+end
+function Distributions.cdf(C::Copula{d},A::AbstractMatrix) where d
+    size(A,1) != d && throw(ArgumentError("Dimension mismatch between copula and input vector"))
+    return [Distributions.cdf(C,u) for u in eachcol(A)]
+end
+function _cdf(C::CT,u) where {CT<:Copula}
+    f(x) = Distributions.pdf(C,x)
+    z = zeros(eltype(u),length(C))
+    return HCubature.hcubature(f,z,u,rtol=sqrt(eps()))[1]
+end
+
+# Multivariate dependence metrics 
+function ρ(C::Copula{d}) where d
+    F(x) = Distributions.cdf(C,x)
+    z = zeros(d)
+    i = ones(d)
+    r = HCubature.hcubature(F, z, i, rtol=sqrt(eps()))[1]
+    return (2^d * (d+1) * r - d - 1)/(2^d - d - 1) # Ok for multivariate. 
+end
+function τ(C::Copula{d}) where d
+    F(x) = Distributions.cdf(C,x)
+    r = Distributions.expectation(F, C; nsamples=10^4)
+    return (2^d / (2^(d-1) - 1)) * r - 1 / (2^(d-1) - 1)
+end
+function β(C::Copula{d}) where {d}
+    d == 2 && return 4*Distributions.cdf(C, [0.5, 0.5]) - 1
+    u     = fill(0.5, d)
+    C0    = Distributions.cdf(C, u)
+    Cbar0 = Distributions.cdf(SurvivalCopula(C, Tuple(1:d)), u)
+    return (2.0^(d-1) * C0 + Cbar0 - 1) / (2^(d-1) - 1)
+end
+function γ(C::Copula{d}) where {d}
+    _integrand(u) = (1 + minimum(u) - maximum(u) + max(abs(sum(u) - d/2) - (d - 2)/2, 0.0)) / 2
+    I = Distributions.expectation(_integrand, C; nsamples=10^4)
+    a = 1/(d+1) + 1/factorial(d+1)   # independence
+    b = (2 + 4.0^(1-d)) / 3          # comonotonicity
+    return (I - a) / (b - a)
+end
+function ι(C::Copula{d}) where {d}
+    return Distributions.expectation(u -> -Distributions.logpdf(C, u), C; nsamples=10^4)
+end
+function λₗ(C::Copula{d}; ε::Float64 = 1e-10) where {d} 
+    g(e) = Distributions.cdf(C, fill(e, d)) / e
+    return clamp(2*g(ε/2) - g(ε), 0.0, 1.0)
+end
+function λᵤ(C::Copula{d}; ε::Float64 = 1e-10) where {d} 
+    Sc   = SurvivalCopula(C, Tuple(1:d))
+    f(e) = Distributions.cdf(Sc, fill(e, d)) / e
+    return clamp(2*f(ε/2) - f(ε), 0.0, 1.0)
+end
+
+# Multivariate dependence metrics applied to a matrix. 
+function β(U::AbstractMatrix)
+    # Assumes psuedo-data given. β multivariate (Hofert–Mächler–McNeil, ec. (7))
+    d, n = size(U)
+    count = sum(j -> all(U[:, j] .<= 0.5) || all(U[:, j] .> 0.5), 1:n)
+    h_d = 2.0^(d-1) / (2.0^(d-1) - 1.0)
+    return h_d * (count/n - 2.0^(1-d))
+end
+function τ(U::AbstractMatrix)
+    # Sample version of multivariate Kendall's tau for pseudo-data
+    d, n = size(U)
+    comp = 0
+    @inbounds for j in 2:n, i in 1:j-1
+        uᵢ = @view U[:, i]; uⱼ = @view U[:, j]
+        comp += (all(uᵢ .<= uⱼ) || all(uᵢ .>= uⱼ))
+    end
+    pc = comp / (n*(n-1)/2)
+    return (2.0^d * pc - 2.0) / (2.0^d - 2.0)
+end
+function ρ(U::AbstractMatrix)
+    # Sample version of multivariate Spearman's tau for pseudo-data
+    d, n = size(U)
+    R = hcat((StatsBase.tiedrank(U[k, :]) for k in 1:d)...)   # n×d
+    μ = Statistics.mean(prod(R, dims=2)) / (n + 1)^d          # ≈ E[∏ U_i]
+    h = (d + 1) / (2.0^d - (d + 1))
+    return h * (2.0^d * μ - 1.0)
+end
+function γ(U::AbstractMatrix)
+    d, n = size(U)
+    I = zero(eltype(U))
+    for j in 1:n
+        u = U[:,j]
+        I += (1 + minimum(u) - maximum(u) + max(abs(sum(u) - d/2) - (d - 2)/2, 0.0)) / 2
+    end
+    I /= n
+    a = 1/(d+1) + 1/factorial(d+1)
+    b = (2 + 4.0^(1-d)) / 3
+    return (I - a) / (b - a)
+end
+function _λ(U::AbstractMatrix; t::Symbol=:upper, p::Union{Nothing,Real}=nothing)
+    # Assumes pseudo-data given. Multivariate tail’s lambda (Schmidt, R. & Stadtmüller, U. 2006)
+    p === nothing && (p = 1/sqrt(size(U, 2)))
+    (0 < p < 1) || throw(ArgumentError("p must be in (0,1)"))
+    in_tail = t=== :upper ? Base.Fix2(>=, 1-p) : Base.Fix2(<=, p)
+    prob = Statistics.mean(all(in_tail, U, dims=1))
+    return clamp(prob/p, 0.0, 1.0)
+end
+λₗ(U::AbstractMatrix; p::Union{Nothing,Real}=nothing) = _λ(U; t=:lower, p=p)
+λᵤ(U::AbstractMatrix; p::Union{Nothing,Real}=nothing) = _λ(U; t=:upper, p=p)
+function ι(U::AbstractMatrix; k::Int=5, p::Real=Inf, leafsize::Int=32)
+    # Assumes pseudo-data given. Multivariate copula entropy (L.F. Kozachenko and N.N. Leonenko., 1987)
+    d, n = size(U)
+    n ≥ k+1 || throw(ArgumentError("n ≥ k+1 is required"))
+    (p ≥ 1 || isinf(p)) || throw(ArgumentError("invalid Minkowski norm: p ∈ [1,∞]"))
+    any(isnan, U) && return NaN
+    X = Array{Float64}(U)
+    lp(u, v, p) = (sum(abs.(u .- v) .^ p))^(1/p)
+    cheb(u, v)  = maximum(abs.(u .- v))
+    function lb_lp(q, lo, hi, p)
+        s = 0.0
+        @inbounds for t in eachindex(q)
+            δ = q[t] < lo[t] ? (lo[t]-q[t]) : (q[t] > hi[t] ? q[t]-hi[t] : 0.0)
+            s += δ^p
+        end
+        return s^(1/p)
+    end
+    function lb_inf(q, lo, hi)
+        m = 0.0
+        @inbounds for t in eachindex(q)
+            δ = q[t] < lo[t] ? (lo[t]-q[t]) : (q[t] > hi[t] ? q[t]-hi[t] : 0.0)
+            m = δ > m ? δ : m
+        end
+        return m
+    end
+    nodes = Vector{Vector{Any}}()
+    function build(idxs::Vector{Int})
+        lo = fill( Inf, d); hi = fill(-Inf, d)
+        @inbounds for j in idxs, r in 1:d
+            v = X[r, j]
+            lo[r] = v < lo[r] ? v : lo[r]
+            hi[r] = v > hi[r] ? v : hi[r]
+        end
+        if length(idxs) ≤ leafsize
+            push!(nodes, Any[copy(idxs), 0, 0.0, 0, 0, lo, hi])  # hoja
+            return length(nodes)
+        end
+        spans = hi .- lo
+        sd = findmax(spans)[2]
+        sv = (lo[sd] + hi[sd]) / 2
+        left = Int[]; right = Int[]
+        @inbounds for j in idxs
+            (X[sd, j] ≤ sv ? push!(left, j) : push!(right, j))
+        end
+        if isempty(left) || isempty(right)
+            ord = sort(idxs; by = j -> X[sd, j]); m = length(ord) ÷ 2
+            left  = ord[1:m]; right = ord[m+1:end]; sv = X[sd, ord[m]]
+        end
+        L = build(left); R = build(right)
+        push!(nodes, Any[Int[], sd, sv, L, R, lo, hi])
+        return length(nodes)
+    end
+    root = build(collect(1:n))
+    function knn!(q::AbstractVector{<:Real}, selfidx::Int, K::Int,
+                  D::Vector{Float64}, I::Vector{Int}, node::Int)
+        nd = nodes[node]
+        idxs, sd, sv, L, R, lo, hi = nd[1], nd[2], nd[3], nd[4], nd[5], nd[6], nd[7]
+        worst = isempty(D) ? Inf : maximum(D)
+        lb = isinf(p) ? lb_inf(q, lo, hi) : lb_lp(q, lo, hi, p)
+        if length(D) == K && lb ≥ worst
+            return
+        end
+        if sd == 0
+            @inbounds for j in idxs
+                j == selfidx && continue
+                xj = @view X[:, j]
+                dj = isinf(p) ? cheb(q, xj) : lp(q, xj, p)
+                dj = ifelse(iszero(dj), eps(Float64), dj)
+                if length(D) < K
+                    push!(D, dj); push!(I, j)
+                elseif dj < worst
+                    t = findmax(D)[2]; D[t] = dj; I[t] = j
+                end
+                worst = length(D) == K ? maximum(D) : Inf
+            end
+            return
+        end
+        near = (q[sd] ≤ sv) ? L : R
+        far  = (q[sd] ≤ sv) ? R : L
+        knn!(q, selfidx, K, D, I, near)
+        worst = length(D) == K ? maximum(D) : Inf
+        if length(D) < K || abs(q[sd] - sv) < worst
+            knn!(q, selfidx, K, D, I, far)
+        end
+    end
+    ρ = Vector{Float64}(undef, n)
+    @inbounds for j in 1:n
+        D = Float64[]; I = Int[]
+        q = @view X[:, j]
+        knn!(q, j, k, D, I, root)
+        ρ[j] = maximum(D)
+    end
+    ρ .= max.(ρ, eps(Float64))
+
+    #KL: H = -ψ(k)+ψ(n)+log c_{d,p} + (d/n)∑log ρ  ; for L∞, we absorb log c_{d,∞}=d log 2
+    H = -SpecialFunctions.digamma(k) + SpecialFunctions.digamma(n)
+    if isinf(p)
+        H += (d / n) * sum(log.(2 .* ρ))
+    else
+        logcd = d*log(2*SpecialFunctions.gamma(1 + 1/p)) - SpecialFunctions.loggamma(1 + d/p)
+        H += logcd + (d / n) * sum(log.(ρ))
+    end
+    return H
+end
+
+# Measure function. 
+function measure(C::Copula{d}, us,vs) where {d}
+
+    # Computes the value of the cdf at each corner of the hypercube [u,v]
+    # To obtain the C-volume of the box.
+    # This assumes u[i] < v[i] for all i
+    # Based on Computing the {{Volume}} of {\emph{n}} -{{Dimensional Copulas}}, Cherubini & Romagnoli 2009
+
+    # We use a gray code according to the proposal at https://discourse.julialang.org/t/looping-through-binary-numbers/90597/6
+
+    T = promote_type(eltype(us), eltype(vs), Float64)
+    u = ntuple(j -> clamp(us[j], 0, 1), d)
+    v = ntuple(j -> clamp(vs[j], 0, 1), d)
+    any(v .≤ u) && return T(0)
+    all(iszero.(u)) && all(isone.(v)) && return T(1)
+
+    eval_pt = collect(u)
+    # Inclusion–exclusion: the sign for the corner at u is (-1)^d
+    # (for d even it's +1, for d odd it's -1). The Gray-code loop below
+    # then applies alternating signs matching (-1)^(d - |ε|) as bits flip.
+    sign = isodd(d) ? -one(T) : one(T)
+    r = sign * Distributions.cdf(C, eval_pt)
+    graycode = 0    # use a gray code to flip one element at a time
+    which = fill(false, d) # false/true to use u/v for each component (so false here)
+    for s = 1:(1<<d)-1
+        graycode′ = s ⊻ (s >> 1)
+        graycomp = trailing_zeros(graycode ⊻ graycode′) + 1
+        graycode = graycode′
+        eval_pt[graycomp] = (which[graycomp] = !which[graycomp]) ? v[graycomp] : u[graycomp]
+        sign *= -1
+        r += sign * Distributions.cdf(C, eval_pt)
+    end
+    return max(r,0)
+end
+function measure(C::Copula{2}, us, vs)
+    T = promote_type(eltype(us), eltype(vs), Float64)
+    u1 = clamp(T(us[1]), 0, 1)
+    u2 = clamp(T(us[2]), 0, 1)
+    v1 = clamp(T(vs[1]), 0, 1)
+    v2 = clamp(T(vs[2]), 0, 1)
+    (v1 <= u1 || v2 <= u2) && return zero(T)
+    u1 == 0 && u2 == 0 && v1 == 1 && v2 == 1 && return one(T)
+    c11 = Distributions.cdf(C, [v1, v2])
+    c10 = Distributions.cdf(C, [v1, u2])
+    c01 = Distributions.cdf(C, [u1, v2])
+    c00 = Distributions.cdf(C, [u1, u2])
+    r = c11 - c10 - c01 + c00
+    return max(r, T(0))
 end