--- conflicted
+++ resolved
@@ -12,11 +12,8 @@
 
 [compat]
 Distributions = "0.25"
-<<<<<<< HEAD
 GSL = "1"
-=======
 SpecialFunctions = "2"
->>>>>>> 1613c5c4
 StatsBase = "0.33"
 julia = "1.6.0"
 
